/*
Copyright 2022.

Licensed under the Apache License, Version 2.0 (the "License");
you may not use this file except in compliance with the License.
You may obtain a copy of the License at

    http://www.apache.org/licenses/LICENSE-2.0

Unless required by applicable law or agreed to in writing, software
distributed under the License is distributed on an "AS IS" BASIS,
WITHOUT WARRANTIES OR CONDITIONS OF ANY KIND, either express or implied.
See the License for the specific language governing permissions and
limitations under the License.
*/

package controllers

import (
	"context"
	_ "embed"
	"reflect"

	"go.mondoo.com/mondoo-operator/api/v1alpha1"
	"gopkg.in/yaml.v2"
	"k8s.io/apimachinery/pkg/api/errors"
	"k8s.io/apimachinery/pkg/runtime"
	"k8s.io/apimachinery/pkg/types"
	ctrl "sigs.k8s.io/controller-runtime"
	"sigs.k8s.io/controller-runtime/pkg/client"

	appsv1 "k8s.io/api/apps/v1"
	corev1 "k8s.io/api/core/v1"
	rbacv1 "k8s.io/api/rbac/v1"
	metav1 "k8s.io/apimachinery/pkg/apis/meta/v1"
	ctrllog "sigs.k8s.io/controller-runtime/pkg/log"
)

// MondooClientReconciler reconciles a MondooClient object
type MondooClientReconciler struct {
	client.Client
	Scheme *runtime.Scheme
}

// Embed the Default Inventory for Daemonset and Deployment Configurations
//go:embed inventory-ds.yaml
var dsInventoryyaml []byte

//go:embed inventory-deploy.yaml
var deployInventoryyaml []byte

type Inventory struct {
	Inventory string `yaml:"inventory,flow"`
}

var dsInventory Inventory
var deployInventory Inventory

//+kubebuilder:rbac:groups=k8s.mondoo.com,resources=mondooclients,verbs=get;list;watch;create;update;patch;delete
//+kubebuilder:rbac:groups=k8s.mondoo.com,resources=mondooclients/status,verbs=get;update;patch
//+kubebuilder:rbac:groups=k8s.mondoo.com,resources=mondooclients/finalizers,verbs=update
//+kubebuilder:rbac:groups=apps,resources=daemonsets,verbs=get;list;watch;create;update;patch;delete
//+kubebuilder:rbac:groups=apps,resources=deployments,verbs=get;list;watch;create;update;patch;delete
//+kubebuilder:rbac:groups=core,resources=secrets,verbs=get;list;watch;create;update;patch;delete
//+kubebuilder:rbac:groups=core,resources=configmaps,verbs=get;list;watch;create;update;patch;delete
//+kubebuilder:rbac:groups=core,resources=pods,verbs=get;list;watch
//+kubebuilder:rbac:groups=core,resources=serviceaccounts,verbs=get;list;watch;create;update;patch;delete
//+kubebuilder:rbac:groups=rbac.authorization.k8s.io,resources=clusterroles,verbs=get;list;watch;create;update;patch;delete
//+kubebuilder:rbac:groups=rbac.authorization.k8s.io,resources=clusterrolebindings,verbs=get;list;watch;create;update;patch;delete
//+kubebuilder:rbac:groups=*,resources=*,verbs=get;list;watch
//The last line is required as we cant assign higher permissions that exist for operator serviceaccount

// Reconcile is part of the main kubernetes reconciliation loop which aims to
// move the current state of the cluster closer to the desired state.
// TODO(user): Modify the Reconcile function to compare the state specified by
// the MondooClient object against the actual cluster state, and then
// perform operations to make the cluster state reflect the state specified by
// the user.
//
// For more details, check Reconcile and its Result here:
// - https://pkg.go.dev/sigs.k8s.io/controller-runtime@v0.10.0/pkg/reconcile
func (r *MondooClientReconciler) Reconcile(ctx context.Context, req ctrl.Request) (ctrl.Result, error) {
	log := ctrllog.FromContext(ctx)

	err := yaml.Unmarshal(dsInventoryyaml, &dsInventory)
	if err != nil {
		log.Error(err, "could not load default inventory for daemonset")
	}
	err = yaml.Unmarshal(deployInventoryyaml, &deployInventory)
	if err != nil {
		log.Error(err, "could not load default inventory for deployment")
	}
	// Fetch the Mondoo instance
	mondoo := &v1alpha1.MondooClient{}

<<<<<<< HEAD
	err = r.Get(ctx, req.NamespacedName, mondoo)
=======
	err := r.Get(ctx, req.NamespacedName, mondoo)
>>>>>>> 0b96b3a0
	if err != nil {
		if errors.IsNotFound(err) {
			// Request object not found, could have been deleted after reconcile request.
			// Owned objects are automatically garbage collected. For additional cleanup logic use finalizers.
			// Return and don't requeue
			log.Info("mondoo resource not found. Ignoring since object must be deleted")
			return ctrl.Result{}, nil
		}
		// Error reading the object - requeue the request.
		log.Error(err, "Failed to get mondoo")
		return ctrl.Result{}, err
	}
	inventoryDaemonSet := mondoo.Name + "-ds"
	inventoryDeployment := mondoo.Name + "-deploy"
	// Check if the Credential Secret already exists, if not create a new one
	foundSecret := &corev1.Secret{}
	err = r.Get(ctx, types.NamespacedName{Name: mondoo.Name, Namespace: mondoo.Namespace}, foundSecret)
	if err != nil && errors.IsNotFound(err) {
		// Define a new secret
		dep := r.secretForMondoo(mondoo)
		log.Info("Creating a new secret ", "Secret.Namespace", dep.Namespace, "Secret.Name", dep.Name)
		err = r.Create(ctx, dep)
		if err != nil {
			log.Error(err, "Failed to create new Secret", "Secret.Namespace", dep.Namespace, "Secret.Name", dep.Name)
			return ctrl.Result{}, err
		}
		// secret created successfully - return and requeue
		return ctrl.Result{Requeue: true}, nil
	} else if err != nil {
		log.Error(err, "Failed to get Secret")
		return ctrl.Result{}, err
	}

	if !mondoo.Data.KubeNodes.Disabled {

		// Check if the Inventory Config already exists, if not create a new one
		foundConfigMap := &corev1.ConfigMap{}
		err = r.Get(ctx, types.NamespacedName{Name: inventoryDaemonSet, Namespace: mondoo.Namespace}, foundConfigMap)
		if err != nil && errors.IsNotFound(err) {
			// Define a new configmap
<<<<<<< HEAD
			dep := r.configMapForMondooDaemonSet(mondoo, inventoryDaemonSet, dsInventory.Inventory)
=======
			dep := r.configMapForMondooDaemonSet(mondoo, inventoryDaemonSet)
>>>>>>> 0b96b3a0
			log.Info("Creating a new configmap", "ConfigMap.Namespace", dep.Namespace, "ConfigMap.Name", inventoryDaemonSet)

			err = r.Create(ctx, dep)
			if err != nil {
				log.Error(err, "Failed to create new Configmap", "ConfigMap.Namespace", dep.Namespace, "ConfigMap.Name", inventoryDaemonSet)
				return ctrl.Result{}, err
			}
			// configmap created successfully - return and requeue
			return ctrl.Result{Requeue: true}, nil
		} else if err != nil {
			log.Error(err, "Failed to get Configmap")
			return ctrl.Result{}, err
		}

		// Check if the daemonset already exists, if not create a new one
		found := &appsv1.DaemonSet{}
		err = r.Get(ctx, types.NamespacedName{Name: mondoo.Name, Namespace: mondoo.Namespace}, found)
		if err != nil && errors.IsNotFound(err) {
			// Define a new daemonset
			dep := r.deamonsetForMondoo(mondoo, inventoryDaemonSet)
			log.Info("Creating a new Daemonset", "Daemonset.Namespace", dep.Namespace, "Daemonset.Name", dep.Name)
			err = r.Create(ctx, dep)
			if err != nil {
				log.Error(err, "Failed to create new Daemonset", "Daemonset.Namespace", dep.Namespace, "Daemonset.Name", dep.Name)
				return ctrl.Result{}, err
			}
			// Daemonset created successfully - return and requeue
			return ctrl.Result{Requeue: false}, nil
		} else if err != nil {
			log.Error(err, "Failed to get Daemonset")
			return ctrl.Result{}, err
		}

	}
	if !mondoo.Data.Kubeapi.Disabled {
		// Check if the Inventory Config already exists, if not create a new one
		foundConfigMap := &corev1.ConfigMap{}
		err = r.Get(ctx, types.NamespacedName{Name: inventoryDeployment, Namespace: mondoo.Namespace}, foundConfigMap)
		if err != nil && errors.IsNotFound(err) {
			// Define a new secret
<<<<<<< HEAD
			dep := r.configMapForMondooDeployment(mondoo, inventoryDeployment, deployInventory.Inventory)
=======
			dep := r.configMapForMondooDeployment(mondoo, inventoryDeployment)
>>>>>>> 0b96b3a0
			log.Info("Creating a new configmap", "ConfigMap.Namespace", dep.Namespace, "ConfigMap.Name", inventoryDeployment)

			err = r.Create(ctx, dep)
			if err != nil {
				log.Error(err, "Failed to create new Configmap", "ConfigMap.Namespace", dep.Namespace, "ConfigMap.Name", dep.Name)
				return ctrl.Result{}, err
			}
			// configmap created successfully - return and requeue
			return ctrl.Result{Requeue: true}, nil
		} else if err != nil {
			log.Error(err, "Failed to get Configmap")
			return ctrl.Result{}, err
		}
		// Check if the Mondoo Service Account already exists, if not create a new one
		foundServiceAccount := &corev1.ServiceAccount{}
		err = r.Get(ctx, types.NamespacedName{Name: mondoo.Name, Namespace: mondoo.Namespace}, foundServiceAccount)
		if err != nil && errors.IsNotFound(err) {
			// Define a new sericeaccount
			dep := r.serviceAccountForMondoo(mondoo)
			log.Info("Creating a new configmap", "ServiceAccount.Namespace", dep.Namespace, "ServiceAccount.Name", dep.Name)

			err = r.Create(ctx, dep)
			if err != nil {
				log.Error(err, "Failed to create new ServiceAccount", "ServiceAccount.Namespace", dep.Namespace, "ServiceAccount.Name", dep.Name)
				return ctrl.Result{}, err
			}
			// configmap created successfully - return and requeue
			return ctrl.Result{Requeue: true}, nil
		} else if err != nil {
			log.Error(err, "Failed to get ServiceAccount")
			return ctrl.Result{}, err
		}
		// Check if the Mondoo ClusterRole already exists, if not create a new one
		foundClusterRole := &rbacv1.ClusterRole{}
		err = r.Get(ctx, types.NamespacedName{Name: mondoo.Name, Namespace: ""}, foundClusterRole)
		if err != nil && errors.IsNotFound(err) {
			// Define a new clusterrole
			dep := r.clusterRoleForMondoo(mondoo)
			log.Info("Creating a new clusterRole", "ClusterRole.Name", dep.Name)

			err = r.Create(ctx, dep)
			if err != nil {
				log.Error(err, "Failed to create new ClusterRole", "ClusterRole.Name", dep.Name)
				return ctrl.Result{}, err
			}
			// clusterRole created successfully - return and requeue
			return ctrl.Result{Requeue: true}, nil
		} else if err != nil {
			log.Error(err, "Failed to get ClusterRole")
			return ctrl.Result{}, err
		}
		// Check if the Mondoo ClusterRoleBinding already exists, if not create a new one
		foundClusterRoleBinding := &rbacv1.ClusterRoleBinding{}
		err = r.Get(ctx, types.NamespacedName{Name: mondoo.Name, Namespace: ""}, foundClusterRoleBinding)
		if err != nil && errors.IsNotFound(err) {
			// Define a new clusterrolebinding
			dep := r.clusterRoleBindingForMondoo(mondoo)
			log.Info("Creating a new clusterRoleBinding", "ClusterRoleBinding.Name", dep.Name)

			err = r.Create(ctx, dep)
			if err != nil {
				log.Error(err, "Failed to create new ClusterRoleBinding", "ClusterRoleBinding.Name", dep.Name)
				return ctrl.Result{}, err
			}
			// clusterRoleBinding created successfully - return and requeue
			return ctrl.Result{Requeue: true}, nil
		} else if err != nil {
			log.Error(err, "Failed to get ClusterRoleBinding")
			return ctrl.Result{}, err
		}
		// Check if the Deployment already exists, if not create a new one
		found := &appsv1.Deployment{}
		err = r.Get(ctx, types.NamespacedName{Name: mondoo.Name, Namespace: mondoo.Namespace}, found)
		if err != nil && errors.IsNotFound(err) {
			// Define a new Deployment
			dep := r.deploymentForMondoo(mondoo, inventoryDeployment)
			log.Info("Creating a new Deployment", "Deployment.Namespace", dep.Namespace, "Deployment.Name", dep.Name)
			err = r.Create(ctx, dep)
			if err != nil {
				log.Error(err, "Failed to create new Deployment", "Deployment.Namespace", dep.Namespace, "Deployment.Name", dep.Name)
				return ctrl.Result{}, err
			}
			// Deployment created successfully - return and requeue
			return ctrl.Result{Requeue: true}, nil
		} else if err != nil {
			log.Error(err, "Failed to get Deployment")
			return ctrl.Result{}, err
		}
	}

	// Update the mondoo status with the pod names only after all pod creation actions are done
	// List the pods for this mondoo's daemonset and deployment
	podList := &corev1.PodList{}
	listOpts := []client.ListOption{
		client.InNamespace(mondoo.Namespace),
		client.MatchingLabels(labelsForMondoo(mondoo.Name)),
	}
	if err = r.List(ctx, podList, listOpts...); err != nil {
		log.Error(err, "Failed to list pods", "Mondoo.Namespace", mondoo.Namespace, "Mondoo.Name", mondoo.Name)
		return ctrl.Result{}, err
	}
	podNames := getPodNames(podList.Items)

	// Update status.Nodes if needed
	if !reflect.DeepEqual(podNames, mondoo.Status.Nodes) {
		mondoo.Status.Nodes = podNames
		err := r.Status().Update(ctx, mondoo)
		if err != nil {
			log.Error(err, "Failed to update mondoo status")
			return ctrl.Result{}, err
		}
	}

	return ctrl.Result{}, nil
}

// deamonsetForMondoo returns a  Daemonset object
func (r *MondooClientReconciler) deamonsetForMondoo(m *v1alpha1.MondooClient, cmName string) *appsv1.DaemonSet {
	ls := labelsForMondoo(m.Name)
	dep := &appsv1.DaemonSet{
		ObjectMeta: metav1.ObjectMeta{
			Name:      m.Name,
			Namespace: m.Namespace,
		},
		Spec: appsv1.DaemonSetSpec{
			Selector: &metav1.LabelSelector{
				MatchLabels: ls,
			},
			Template: corev1.PodTemplateSpec{
				ObjectMeta: metav1.ObjectMeta{
					Labels: ls,
				},
				Spec: corev1.PodSpec{
					Tolerations: []corev1.Toleration{{
						Key:    "node-role.kubernetes.io/master",
						Effect: corev1.TaintEffect("NoSchedule"),
					}},
					Containers: []corev1.Container{{
						Image:   "mondoolabs/mondoo:latest",
						Name:    "mondoo-agent",
						Command: []string{"mondoo", "serve", "--config", "/etc/opt/mondoo/mondoo.yml"},
						VolumeMounts: []corev1.VolumeMount{
							{
								Name:      "root",
								ReadOnly:  true,
								MountPath: "/mnt/host/",
							},
							{
								Name:      "config",
								ReadOnly:  true,
								MountPath: "/etc/opt/",
							},
						},

						Env: []corev1.EnvVar{
							{
								Name:  "DEBUG",
								Value: "false",
							},
							{
								Name:  "MONDOO_PROCFS",
								Value: "on",
							},
						},
					}},
					Volumes: []corev1.Volume{
						{
							Name: "root",
							VolumeSource: corev1.VolumeSource{
								HostPath: &corev1.HostPathVolumeSource{
									Path: "/",
								},
							},
						},
						{
							Name: "config",
							VolumeSource: corev1.VolumeSource{
								Projected: &corev1.ProjectedVolumeSource{
									Sources: []corev1.VolumeProjection{
										{
											ConfigMap: &corev1.ConfigMapProjection{
												LocalObjectReference: corev1.LocalObjectReference{
													Name: cmName,
												},
												Items: []corev1.KeyToPath{{
													Key:  "inventory",
													Path: "mondoo/inventory.yml",
												}},
											},
										},
										{
											Secret: &corev1.SecretProjection{
												LocalObjectReference: corev1.LocalObjectReference{
													Name: m.Name,
												},
												Items: []corev1.KeyToPath{{
													Key:  "config",
													Path: "mondoo/mondoo.yml",
												}},
											},
										},
									},
								},
							},
						},
					},
				},
			},
		},
	}
	// Set mondoo instance as the owner and controller
	ctrl.SetControllerReference(m, dep, r.Scheme)
	return dep
}

// deploymentForMondoo returns a Deployment object
func (r *MondooClientReconciler) deploymentForMondoo(m *v1alpha1.MondooClient, cmName string) *appsv1.Deployment {
	ls := labelsForMondoo(m.Name)
	var replicas int32
	if m.Data.Kubeapi.Replicas == 0 {
		replicas = 1
	} else {
		replicas = m.Data.Kubeapi.Replicas
	}

	dep := &appsv1.Deployment{
		ObjectMeta: metav1.ObjectMeta{
			Name:      m.Name,
			Namespace: m.Namespace,
		},
		Spec: appsv1.DeploymentSpec{
			Selector: &metav1.LabelSelector{
				MatchLabels: ls,
			},
			Replicas: &replicas,
			Template: corev1.PodTemplateSpec{
				ObjectMeta: metav1.ObjectMeta{
					Labels: ls,
				},
				Spec: corev1.PodSpec{
					Tolerations: []corev1.Toleration{{
						Key:    "node-role.kubernetes.io/master",
						Effect: corev1.TaintEffect("NoSchedule"),
					}},
					Containers: []corev1.Container{{
						Image:   "mondoolabs/mondoo:latest",
						Name:    "mondoo-agent",
						Command: []string{"mondoo", "serve", "--config", "/etc/opt/mondoo/mondoo.yml"},

						VolumeMounts: []corev1.VolumeMount{
							{
								Name:      "root",
								ReadOnly:  true,
								MountPath: "/mnt/host/",
							},
							{
								Name:      "config",
								ReadOnly:  true,
								MountPath: "/etc/opt/",
							},
						},

						Env: []corev1.EnvVar{
							{
								Name:  "DEBUG",
								Value: "false",
							},
							{
								Name:  "MONDOO_PROCFS",
								Value: "on",
							},
						},
					}},
					ServiceAccountName: m.Name,
					Volumes: []corev1.Volume{
						{
							Name: "root",
							VolumeSource: corev1.VolumeSource{
								HostPath: &corev1.HostPathVolumeSource{
									Path: "/",
								},
							},
						},
						{
							Name: "config",
							VolumeSource: corev1.VolumeSource{
								Projected: &corev1.ProjectedVolumeSource{
									Sources: []corev1.VolumeProjection{
										{
											ConfigMap: &corev1.ConfigMapProjection{
												LocalObjectReference: corev1.LocalObjectReference{
													Name: cmName,
												},
												Items: []corev1.KeyToPath{{
													Key:  "inventory",
													Path: "mondoo/inventory.yml",
												}},
											},
										},
										{
											Secret: &corev1.SecretProjection{
												LocalObjectReference: corev1.LocalObjectReference{
													Name: m.Name,
												},
												Items: []corev1.KeyToPath{{
													Key:  "config",
													Path: "mondoo/mondoo.yml",
												}},
											},
										},
									},
								},
							},
						},
					},
				},
			},
		},
	}
	// Set mondoo instance as the owner and controller
	ctrl.SetControllerReference(m, dep, r.Scheme)
	return dep
}

const defaultInventoryNodes = `apiVersion: v1
kind: Inventory
metadata:
	name: mondoo-k8s-inventory
	labels:
	  environment: production
spec:
	assets:
	- id: host
		connections:
		- host: /mnt/host
			backend: fs`

func (r *MondooClientReconciler) secretForMondoo(m *v1alpha1.MondooClient) *corev1.Secret {

	dep := &corev1.Secret{
		ObjectMeta: metav1.ObjectMeta{
			Name:      m.Name,
			Namespace: m.Namespace,
		},
		Data: map[string][]byte{
			"config": []byte(m.Data.Credentials),
		},
	}
	// Set mondoo instance as the owner and controller
	ctrl.SetControllerReference(m, dep, r.Scheme)

	return dep
}

<<<<<<< HEAD
func (r *MondooClientReconciler) configMapForMondooDaemonSet(m *v1alpha1.MondooClient, name string, defaultInventory string) *corev1.ConfigMap {
	var inventory string
	if m.Data.KubeNodes.Inventory == "" {
		inventory = defaultInventory
=======
func (r *MondooClientReconciler) configMapForMondooDaemonSet(m *v1alpha1.MondooClient, name string) *corev1.ConfigMap {
	var inventory string
	if m.Data.KubeNodes.Inventory == "" {
		inventory = defaultInventoryNodes
>>>>>>> 0b96b3a0
	} else {
		inventory = m.Data.KubeNodes.Inventory
	}
	dep := &corev1.ConfigMap{
		ObjectMeta: metav1.ObjectMeta{
			Name:      name,
			Namespace: m.Namespace,
		},
		Data: map[string]string{
			"inventory": inventory,
		},
	}
	// Set mondoo instance as the owner and controller
	ctrl.SetControllerReference(m, dep, r.Scheme)

	return dep
}
<<<<<<< HEAD
func (r *MondooClientReconciler) configMapForMondooDeployment(m *v1alpha1.MondooClient, name string, defaultInventory string) *corev1.ConfigMap {
	var inventory string
	if m.Data.Kubeapi.Inventory == "" {
		inventory = defaultInventory
=======
func (r *MondooClientReconciler) configMapForMondooDeployment(m *v1alpha1.MondooClient, name string) *corev1.ConfigMap {
	var inventory string
	if m.Data.Kubeapi.Inventory == "" {
		inventory = defaultInventoryNodes
>>>>>>> 0b96b3a0
	} else {
		inventory = m.Data.Kubeapi.Inventory
	}
	dep := &corev1.ConfigMap{
		ObjectMeta: metav1.ObjectMeta{
			Name:      name,
			Namespace: m.Namespace,
		},
		Data: map[string]string{
			"inventory": inventory,
		},
	}
	// Set mondoo instance as the owner and controller
	ctrl.SetControllerReference(m, dep, r.Scheme)

	return dep
}
func (r *MondooClientReconciler) serviceAccountForMondoo(m *v1alpha1.MondooClient) *corev1.ServiceAccount {
	dep := &corev1.ServiceAccount{
		ObjectMeta: metav1.ObjectMeta{
			Name:      m.Name,
			Namespace: m.Namespace,
		},
	}
	// Set mondoo instance as the owner and controller
	ctrl.SetControllerReference(m, dep, r.Scheme)
	return dep
}

func (r *MondooClientReconciler) clusterRoleForMondoo(m *v1alpha1.MondooClient) *rbacv1.ClusterRole {
	dep := &rbacv1.ClusterRole{
		ObjectMeta: metav1.ObjectMeta{
			Name: m.Name,
		},
		Rules: []rbacv1.PolicyRule{
			{
				Verbs:     []string{"get", "watch", "list"},
				APIGroups: []string{"*"},
				Resources: []string{"*"},
			},
		},
	}
	ctrl.SetControllerReference(m, dep, r.Scheme)
	return dep
}

func (r *MondooClientReconciler) clusterRoleBindingForMondoo(m *v1alpha1.MondooClient) *rbacv1.ClusterRoleBinding {
	dep := &rbacv1.ClusterRoleBinding{
		ObjectMeta: metav1.ObjectMeta{
			Name: m.Name,
		},
		RoleRef: rbacv1.RoleRef{
			APIGroup: "rbac.authorization.k8s.io",
			Name:     m.Name,
			Kind:     "ClusterRole",
		},
		Subjects: []rbacv1.Subject{
			{
				Kind:      "ServiceAccount",
				Name:      m.Name,
				Namespace: m.Namespace,
			},
		},
	}
	return dep
}

// labelsForMondoo returns the labels for selecting the resources
// belonging to the given mondoo CR name.
func labelsForMondoo(name string) map[string]string {
	return map[string]string{"app": "mondoo", "mondoo_cr": name}
}

// getPodNames returns the pod names of the array of pods passed in
func getPodNames(pods []corev1.Pod) []string {
	var podNames []string
	for _, pod := range pods {
		podNames = append(podNames, pod.Name)
	}
	return podNames
}

// SetupWithManager sets up the controller with the Manager.
func (r *MondooClientReconciler) SetupWithManager(mgr ctrl.Manager) error {
	return ctrl.NewControllerManagedBy(mgr).
		For(&v1alpha1.MondooClient{}).
		Owns(&appsv1.DaemonSet{}).
		Complete(r)
}<|MERGE_RESOLUTION|>--- conflicted
+++ resolved
@@ -93,11 +93,8 @@
 	// Fetch the Mondoo instance
 	mondoo := &v1alpha1.MondooClient{}
 
-<<<<<<< HEAD
 	err = r.Get(ctx, req.NamespacedName, mondoo)
-=======
-	err := r.Get(ctx, req.NamespacedName, mondoo)
->>>>>>> 0b96b3a0
+
 	if err != nil {
 		if errors.IsNotFound(err) {
 			// Request object not found, could have been deleted after reconcile request.
@@ -138,11 +135,9 @@
 		err = r.Get(ctx, types.NamespacedName{Name: inventoryDaemonSet, Namespace: mondoo.Namespace}, foundConfigMap)
 		if err != nil && errors.IsNotFound(err) {
 			// Define a new configmap
-<<<<<<< HEAD
+
 			dep := r.configMapForMondooDaemonSet(mondoo, inventoryDaemonSet, dsInventory.Inventory)
-=======
-			dep := r.configMapForMondooDaemonSet(mondoo, inventoryDaemonSet)
->>>>>>> 0b96b3a0
+
 			log.Info("Creating a new configmap", "ConfigMap.Namespace", dep.Namespace, "ConfigMap.Name", inventoryDaemonSet)
 
 			err = r.Create(ctx, dep)
@@ -183,11 +178,9 @@
 		err = r.Get(ctx, types.NamespacedName{Name: inventoryDeployment, Namespace: mondoo.Namespace}, foundConfigMap)
 		if err != nil && errors.IsNotFound(err) {
 			// Define a new secret
-<<<<<<< HEAD
+
 			dep := r.configMapForMondooDeployment(mondoo, inventoryDeployment, deployInventory.Inventory)
-=======
-			dep := r.configMapForMondooDeployment(mondoo, inventoryDeployment)
->>>>>>> 0b96b3a0
+
 			log.Info("Creating a new configmap", "ConfigMap.Namespace", dep.Namespace, "ConfigMap.Name", inventoryDeployment)
 
 			err = r.Create(ctx, dep)
@@ -542,17 +535,11 @@
 	return dep
 }
 
-<<<<<<< HEAD
+
 func (r *MondooClientReconciler) configMapForMondooDaemonSet(m *v1alpha1.MondooClient, name string, defaultInventory string) *corev1.ConfigMap {
 	var inventory string
 	if m.Data.KubeNodes.Inventory == "" {
 		inventory = defaultInventory
-=======
-func (r *MondooClientReconciler) configMapForMondooDaemonSet(m *v1alpha1.MondooClient, name string) *corev1.ConfigMap {
-	var inventory string
-	if m.Data.KubeNodes.Inventory == "" {
-		inventory = defaultInventoryNodes
->>>>>>> 0b96b3a0
 	} else {
 		inventory = m.Data.KubeNodes.Inventory
 	}
@@ -570,17 +557,12 @@
 
 	return dep
 }
-<<<<<<< HEAD
+
 func (r *MondooClientReconciler) configMapForMondooDeployment(m *v1alpha1.MondooClient, name string, defaultInventory string) *corev1.ConfigMap {
 	var inventory string
 	if m.Data.Kubeapi.Inventory == "" {
 		inventory = defaultInventory
-=======
-func (r *MondooClientReconciler) configMapForMondooDeployment(m *v1alpha1.MondooClient, name string) *corev1.ConfigMap {
-	var inventory string
-	if m.Data.Kubeapi.Inventory == "" {
-		inventory = defaultInventoryNodes
->>>>>>> 0b96b3a0
+
 	} else {
 		inventory = m.Data.Kubeapi.Inventory
 	}
