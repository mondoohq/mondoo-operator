resources:
- manager.yaml

generatorOptions:
  disableNameSuffixHash: true

configMapGenerator:
- files:
  - controller_manager_config.yaml
  name: manager-config
apiVersion: kustomize.config.k8s.io/v1beta1
kind: Kustomization
images:
- name: controller
<<<<<<< HEAD
  newName: ghcr.io/mondoolabs/mondoo-operator
  newTag: v0.0.1
=======
  newName: ghcr.io/mondoohq/mondoo-operator
  newTag: sha256-d7748902611f97384cce217e19bc6c22bf7e3612.sig
>>>>>>> dc5e1df8
<|MERGE_RESOLUTION|>--- conflicted
+++ resolved
@@ -12,10 +12,5 @@
 kind: Kustomization
 images:
 - name: controller
-<<<<<<< HEAD
   newName: ghcr.io/mondoolabs/mondoo-operator
-  newTag: v0.0.1
-=======
-  newName: ghcr.io/mondoohq/mondoo-operator
-  newTag: sha256-d7748902611f97384cce217e19bc6c22bf7e3612.sig
->>>>>>> dc5e1df8
+  newTag: v0.0.1