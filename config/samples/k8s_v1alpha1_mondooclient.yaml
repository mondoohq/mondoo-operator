--- conflicted
+++ resolved
@@ -5,7 +5,6 @@
   namespace: mondoo-operator-system
 data:
   credentials: |
-<<<<<<< HEAD
     mrn: //agents.api.mondoo.app/spaces/adoring-euler-695715/serviceaccounts/248lStErL2KGeyWKesGAhWoeKqe
     space_mrn: //captain.api.mondoo.app/spaces/adoring-euler-695715
     private_key: |
@@ -25,49 +24,4 @@
   kubenodes:
     inventory: ""
   kubeapi:
-    inventory: ""
-=======
-    mrn: //agents.api.mondoo.app/spaces/adoring-euler-695715/serviceaccounts/2406jMO20XZXtB0IhipFI5PsiUf
-    space_mrn: //captain.api.mondoo.app/spaces/adoring-euler-695715
-    private_key: |
-      -----BEGIN PRIVATE KEY-----
-      MIG2AgEAMBAGByqGSM49AgEGBSuBBAAiBIGeMIGbAgEBBDDLCXQPmGTRZet4mlCb
-      ...
-      q+8ejqd/Uj//poK/OPQb++0ycsJ5W0pTJ2tzPxptAjYRZfvuCTVY1DI=
-      -----END PRIVATE KEY-----
-    certificate: |
-      -----BEGIN CERTIFICATE-----
-      MIICWzCCAeKgAwIBAgIQLOh5KgRV6AfMzkmS8yKydDAKBggqhkjOPQQDAzA/MT0w
-      ...
-      zhyOcUGPcRwlpZ77o5HzEN/ov40nULXREIRNweICMGLeF6AYrtYSZFvmSfKGpM31
-      kqgJMMCH8mR8fY16KRDZwi8C9n/Tm7A9GT//UK8FLA==
-      -----END CERTIFICATE-----
-    api_endpoint: https://api.mondoo.app
-  kubenodes:
-    inventory: |
-      apiVersion: v1
-      kind: Inventory
-      metadata:
-        name: mondoo-k8s-inventory
-        labels:
-          environment: production
-      spec:
-        assets:
-          - id: host
-            connections:
-              - host: /mnt/host
-                backend: fs
-  kubeapi:
-    inventory: |
-      apiVersion: v1
-      kind: Inventory
-      metadata:
-        name: mondoo-k8s-inventory
-        labels:
-          environment: production
-      spec:
-        assets:
-          - id: api
-            connections:
-              - backend: k8s
->>>>>>> 0b96b3a0
+    inventory: ""