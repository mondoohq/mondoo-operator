--- conflicted
+++ resolved
@@ -2,30 +2,9 @@
 kind: MondooClient
 metadata:
   name: mondoo-client
-<<<<<<< HEAD
   namespace: mondoo-operator-system
 data:
-  credentials: |
-    mrn: //agents.api.mondoo.app/spaces/adoring-euler-695715/serviceaccounts/2406jMO20XZXtB0IhipFI5PsiUf
-    space_mrn: //captain.api.mondoo.app/spaces/adoring-euler-695715
-    private_key: |
-      -----BEGIN PRIVATE KEY-----
-      MIG2AgEAMBAGByqGSM49AgEGBSuBBAAiBIGeMIGbAgEBBDDLCXQPmGTRZet4mlCb
-      ...
-      q+8ejqd/Uj//poK/OPQb++0ycsJ5W0pTJ2tzPxptAjYRZfvuCTVY1DI=
-      -----END PRIVATE KEY-----
-    certificate: |
-      -----BEGIN CERTIFICATE-----
-      MIICWzCCAeKgAwIBAgIQLOh5KgRV6AfMzkmS8yKydDAKBggqhkjOPQQDAzA/MT0w
-      ...
-      zhyOcUGPcRwlpZ77o5HzEN/ov40nULXREIRNweICMGLeF6AYrtYSZFvmSfKGpM31
-      kqgJMMCH8mR8fY16KRDZwi8C9n/Tm7A9GT//UK8FLA==
-      -----END CERTIFICATE-----
-    api_endpoint: https://api.mondoo.app
   kubeapi:
     enable: true
   kubenodes:
-    enable: true
-=======
-  namespace: mondoo-operator-system
->>>>>>> 2c37bbe0
+    enable: true